--- conflicted
+++ resolved
@@ -34,13 +34,7 @@
     [HideInInspector]
     public Camera mainCamera;
 
-<<<<<<< HEAD
     private void Awake()
-=======
-    private AudioSource taskListsound;
-
-    public void Awake()
->>>>>>> c066ac0a
     {
         mainCamera = Camera.main;
 
@@ -54,15 +48,10 @@
         //Instantiate orb
         GameObject orb = Instantiate(Resources.Load(StringResources.orb_path)) as GameObject;
         orb.transform.parent = transform;
-<<<<<<< HEAD
 
         //Instantiate empty tasklist
         GameObject taskListPrefab = Instantiate(Resources.Load(StringResources.taskList_path)) as GameObject;
         taskListPrefab.AddComponent<TaskListManager>();
-=======
-        orb.AddComponent<Orb>();
-        
->>>>>>> c066ac0a
     }
 
     /// <summary>
@@ -85,7 +74,6 @@
         }
     }
 
-<<<<<<< HEAD
     /// <summary>
     /// Set the task list and set the current task id to the given value
     /// </summary>
@@ -105,25 +93,6 @@
     /// If taskID is > than the number of tasks, the entire task list is set as DONE.
     /// </summary>
     /// <param name="taskID">index of the current task, in the task</param>
-=======
-    public void SetConfidenceLevel(int level)
-    {
-        //TODO
-    }
-
-    public void SetTasks(string[,] tasks)
-    {
-        this.tasks = tasks;
-
-        if (TaskListManager.Instance == null)
-        {
-            StartCoroutine(GenerateTaskList());
-        } else
-            TaskListManager.Instance.SetAllTasks(tasks);
-    }
-
-
->>>>>>> c066ac0a
     public void SetCurrentTaskID(int taskID)
     {
         if (tasks == null)
@@ -155,7 +124,6 @@
     /// </summary>
     public void ToggleTasklist() => TaskListManager.Instance.ToggleTasklist();
 
-<<<<<<< HEAD
     /// <summary>
     /// Create Entity that was added to the database.
     /// </summary>
@@ -164,22 +132,6 @@
     /// <param name="text">text label</param>
     /// <returns>The reference to the created entity</returns>
     private DetectedEntity AddObject(string id, Vector3 worldPos, string text)
-=======
-
-    private IEnumerator GenerateTaskList()
-    {
-        Debug.Log("Generate Tasklist Object");
-        //Instantiate tasklist
-        GameObject taskListPrefab = Instantiate(Resources.Load(StringResources.taskList_path)) as GameObject;
-        taskListPrefab.AddComponent<TaskListManager>();
-
-        yield return new WaitForEndOfFrame();
-
-        TaskListManager.Instance.SetAllTasks(tasks);
-    }
-
-    private DetectedEntity AddObject(Vector3 worldPos, string text, bool showDetectedObj)
->>>>>>> c066ac0a
     {
         DetectedEntity DetectedObj = EntityManager.Instance.AddDetectedEntity(text);
         DetectedObj.transform.SetParent(EntityManager.Instance.transform);
