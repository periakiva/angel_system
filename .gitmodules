--- conflicted
+++ resolved
@@ -10,12 +10,8 @@
 	branch = main
 [submodule "python-tpl/yolov7"]
 	path = python-tpl/yolov7
-<<<<<<< HEAD
 	url = https://github.com/PTG-Kitware/yolov7
-=======
-	url = https://github.com/cameron-a-johnson/yolov7.git
 [submodule "ros/rosbag2"]
 	path = ros/rosbag2
 	url = https://github.com/ros2/rosbag2.git
-	branch = foxy-future
->>>>>>> 7e986b90
+	branch = foxy-future