--- conflicted
+++ resolved
@@ -77,7 +77,7 @@
 kwimage = ">=0.9.18"
 networkx = ">=3.1"
 
-<<<<<<< HEAD
+
 # TCN Activity classifier /home/local/KHQ/peri.akiva/projects/TCN_HPL
 tcn-hpl = {path = "/home/local/KHQ/peri.akiva/projects/TCN_HPL", develop = true}
 
@@ -88,14 +88,6 @@
 # For Yolo V8
 # thop = ">=0.1.1" # FLOPs computation
 
-=======
-
-# TCN Activity classifier
-tcn-hpl = {path = "/home/local/KHQ/peri.akiva/projects/TCN_HPL", develop = true}
-
-# Yolo v7 object detection
-yolov7 = {path = "/home/local/KHQ/peri.akiva/projects/yolov7", develop = true}
->>>>>>> 8907fb35
 
 [tool.poetry.dev-dependencies]
 ipython = "*"
